--- conflicted
+++ resolved
@@ -273,13 +273,8 @@
             .map(|swapchain_image| unsafe {
                 device
                     .create_image_view(
-<<<<<<< HEAD
-                        &vk::ImageViewCreateInfo::builder()
+                        &vk::ImageViewCreateInfo::default()
                             .image(*swapchain_image)
-=======
-                        &vk::ImageViewCreateInfo::default()
-                            .image(swapchain_image.clone())
->>>>>>> 29ceb67d
                             .view_type(vk::ImageViewType::TYPE_2D)
                             .format(surface_format)
                             .subresource_range(
@@ -1158,11 +1153,7 @@
                     // Transition existing image for transfer dst
                     utils::insert_image_memory_barrier(
                         &self.device,
-<<<<<<< HEAD
-                        &cmd,
-=======
                         cmd,
->>>>>>> 29ceb67d
                         existing_texture,
                         vk::QUEUE_FAMILY_IGNORED,
                         vk::QUEUE_FAMILY_IGNORED,
@@ -1248,11 +1239,7 @@
                     // Transition existing image for shader read
                     utils::insert_image_memory_barrier(
                         &self.device,
-<<<<<<< HEAD
-                        &cmd,
-=======
                         cmd,
->>>>>>> 29ceb67d
                         existing_texture,
                         vk::QUEUE_FAMILY_IGNORED,
                         vk::QUEUE_FAMILY_IGNORED,
